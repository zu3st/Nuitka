#     Copyright 2012, Kay Hayen, mailto:kayhayen@gmx.de
#
#     Part of "Nuitka", an optimizing Python compiler that is compatible and
#     integrates with CPython, but also works on its own.
#
#     If you submit patches or make the software available to licensors of
#     this software in either form, you automatically them grant them a
#     license for your part of the code under "Apache License 2.0" unless you
#     choose to remove this notice.
#
#     Kay Hayen uses the right to license his code under only GPL version 3,
#     to discourage a fork of Nuitka before it is "finished". He will later
#     make a new "Nuitka" release fully under "Apache License 2.0".
#
#     This program is free software: you can redistribute it and/or modify
#     it under the terms of the GNU General Public License as published by
#     the Free Software Foundation, version 3 of the License.
#
#     This program is distributed in the hope that it will be useful,
#     but WITHOUT ANY WARRANTY; without even the implied warranty of
#     MERCHANTABILITY or FITNESS FOR A PARTICULAR PURPOSE.  See the
#     GNU General Public License for more details.
#
#     You should have received a copy of the GNU General Public License
#     along with this program.  If not, see <http://www.gnu.org/licenses/>.
#
#     Please leave the whole of this copyright notice intact.
#
""" Options module """

version_string = """\
<<<<<<< HEAD
Nuitka V0.3.19pre4
=======
Nuitka V0.3.18.4
>>>>>>> 85f23b03
Copyright (C) 2012 Kay Hayen."""

from . import Utils

from optparse import OptionParser, OptionGroup

import sys, os, logging

# Indicator if we were called as "nuitka-python" in which case we assume some other
# defaults and work a bit different with parameters.
is_nuitka_python = os.path.basename( sys.argv[0] ).lower() == "nuitka-python"

def getVersion():
    return version_string.split()[1][1:]

if is_nuitka_python:
    usage = "usage: %prog [--exe] [--execute] [options] main_module.py"
else:
    usage = "usage: %prog [options] main_module.py"

parser = OptionParser(
    usage   = usage,
    version = getVersion()
)

parser.add_option(
    "--exe",
    action  = "store_true",
    dest    = "executable",
    default = is_nuitka_python,
    help    = """\
Create a standalone executable instead of a compiled extension module. Default is %s.""" %
       ( "on" if is_nuitka_python else "off" )
)

recurse_group = OptionGroup(
    parser,
    "Control the recursion into imported modules with '--exe' mode"
)


recurse_group.add_option(
    "--recurse-stdlib",
    action  = "store_true",
    dest    = "recurse_stdlib",
    default = False,
    help    = "Also descend into imported modules from standard library."
)

recurse_group.add_option(
    "--recurse-none",
    action  = "store_true",
    dest    = "recurse_none",
    default = False,
    help    = """\
When --recurse-none is used, do not descend into any imported modules at all, overrides
all other recursion options. Default %default."""
)

recurse_group.add_option(
    "--recurse-all", "--recurse-on",
    action  = "store_true",
    dest    = "recurse_all",
    default = False,
    help    = """\
When --recurse-all is used, attempt to descend into all imported modules.
Default %default."""
)

recurse_group.add_option(
    "--recurse-to",
    action  = "append",
    dest    = "recurse_modules",
    metavar = "MODULE/PACKAGE",
    default = [],
    help    = """\
Recurse to that module, or if a package, to the whole package. Can be given multiple
times. Default empty."""
)

recurse_group.add_option(
    "--recurse-not-to",
    action  = "append",
    dest    = "recurse_not_modules",
    metavar = "MODULE/PACKAGE",
    default = [],
    help    = """\
Do not recurse to that module, or if a package, to the whole package in any case,
overrides all other options. Can be given multiple times. Default empty."""
)

recurse_group.add_option(
    "--recurse-plugins", "--recurse-directory",
    action  = "append",
    dest    = "recurse_extra",
    metavar = "MODULE/PACKAGE",
    default = [],
    help    = """\
Recurse into that directory, no matter if it's used by the given main program in a
visible form. Overrides all other options. Can be given multiple times. Default empty."""
)

parser.add_option_group( recurse_group )

execute_group = OptionGroup(
    parser,
    "Immediate execution after compilation"
)

execute_group.add_option(
    "--execute",
    action  = "store_true",
    dest    = "immediate_execution",
    default = is_nuitka_python,
    help    = """\
Execute immediately the created binary (or import the compiled module). Default
is %s.""" %
       ( "on" if is_nuitka_python else "off" )
)

execute_group.add_option(
    "--execute-with-pythonpath",
    action  = "store_true",
    dest    = "keep_pythonpath",
    default = False,
    help    = """\
When immediately executing the created binary (--execute), don't reset PYTHONPATH. When
all modules are successfully included, you ought to not need PYTHONPATH anymore."""
)

parser.add_option_group( execute_group )

dump_group = OptionGroup(
    parser,
    "Dump options for internal tree"
)

dump_group.add_option(
    "--dump-xml",
    action  = "store_true",
    dest    = "dump_xml",
    default = False,
    help    = """Dump the final result of optimization as XML, then exit."""
)

dump_group.add_option(
    "--dump-tree",
    action  = "store_true",
    dest    = "dump_tree",
    default = False,
    help    = """Dump the final result of optimization as text, then exit."""
)

dump_group.add_option(
    "--display-tree",
    action  = "store_true",
    dest    = "display_tree",
    default = False,
    help    = """Display the final result of optimization in a GUI, then exit."""
)

parser.add_option_group( dump_group )

parser.add_option(
    "--python-version",
    action  = "store",
    dest    = "python_version",
    default = None,
    help    = "Major version of Python to be used, something like 2.6 or 2.7."
)

parser.add_option(
    "--python-debug",
    action  = "store_true",
    dest    = "python_debug",
    default = None,
    help    = """\
Use debug version or not. Default uses what you are using to run Nuitka, most
likely a non-debug version."""
)

codegen_group = OptionGroup(
    parser,
    "Code generation choices"
)

codegen_group.add_option(
    "--code-gen-no-statement-lines",
    action  ="store_false",
    dest    = "statement_lines",
    default = True,
    help    = """\
Statements shall have their line numbers set. Disable this for less precise exceptions and
slightly faster code. Not recommended. Defaults to off."""
)

codegen_group.add_option(
    "--no-optimization",
    action  = "store_true",
    dest    = "no_optimize",
    default = False,
    help    = """Disable all unnecessary optimizations on Python level. Defaults to off."""
)

parser.add_option_group( codegen_group )

outputdir_group = OptionGroup(
    parser,
    "Output directory choices"
)

outputdir_group.add_option(
    "--output-dir",
    action  ="store",
    dest    = "output_dir",
    metavar = "DIRECTORY",
    default = "",
    help    = """\
Specify where intermediate and final output files should be put. DIRECTORY will
be populated with C++ files, object files, etc. Defaults to current directory."""
)

outputdir_group.add_option(
    "--remove-output",
    action  = "store_true",
    dest    = "remove_build",
    default = False,
    help    = """\
Removes the build directory after producing the module or exe file.
Default %default."""
)

parser.add_option_group( outputdir_group )

parser.add_option(
    "--windows-target",
    action  = "store_true",
    dest    = "windows_target",
    default = False,
    help    = """\
Force compilation for windows, useful for cross-compilation. Defaults to off."""
)

debug_group = OptionGroup(
    parser,
    "Debug features"
)

debug_group.add_option(
    "--debug",
    action  = "store_true",
    dest    = "debug",
    default = False,
    help    = """\
Executing all self checks possible to find errors in Nuitka, do not use for
production. Defaults to off."""
)

debug_group.add_option(
    "--unstriped",
    action  = "store_true",
    dest    = "unstriped",
    default = False,
    help    = """\
Keep debug info in the resulting object file for better gdb interaction.
Defaults to off."""
)

debug_group.add_option(
    "--trace-execution",
    action  = "store_true",
    dest    = "trace_execution",
    default = False,
    help    = """\
Traced execution output, output the line of code before executing it.
Defaults to off."""
)

debug_group.add_option(
    "--g++-only",
    action  = "store_true",
    dest    = "cpp_only",
    default = False,
    help    = """\
Compile the would-be generated source file. Allows edition and translation with same
options for quick debugging changes to the generated source. Defaults to off."""
)

debug_group.add_option(
    "--experimental",
    action  = "store_true",
    dest    = "experimental",
    default = False,
    help    = """\
Use features declared as "experimental". May have no effect if no experimental features
are present in the code. Defaults to off."""
)

parser.add_option_group( debug_group )

parser.add_option(
    "--lto",
    action  = "store_true",
    dest    = "lto",
    default = False,
    help    = """\
Use link time optimizations if available and usable (g++ 4.6 and higher).
Defaults to off."""
)

tracing_group = OptionGroup(
    parser,
    "Tracing features"
)

tracing_group.add_option(
    "--show-scons",
    action  = "store_true",
    dest    = "show_scons",
    default = False,
    help    = """\
Operate Scons in non-quiet mode, showing the executed commands. Defaults to off."""
)

tracing_group.add_option(
    "--show-progress",
    action  = "store_true",
    dest    = "show_progress",
    # TODO: Enable by default for interactive mode.
    default = False and sys.stdout.isatty(),
    help    = """Provide progress information and statistics. Defaults to off."""
)

tracing_group.add_option(
    "--verbose",
    action  = "store_true",
    dest    = "verbose",
    default = False,
    help    = """\
Output details of actions take, esp. in optimizations. Can become a lot."""
)


parser.add_option_group( tracing_group )

parser.add_option(
    "-j", "--jobs",
    action  ="store",
    dest    = "jobs",
    metavar = "N",
    default = Utils.getCoreCount(),
    help    = """\
Specify the allowed number of parallel C++ compiler jobs. Defaults to the system
CPU count.""",
)

if is_nuitka_python:
    count = 0

    for count, arg in enumerate( sys.argv ):
        if count == 0:
            continue

        if arg[0] != "-":
            break

    if count > 0:
        extra_args = sys.argv[count+1:]
        sys.argv = sys.argv[0:count+1]
else:
    extra_args = []

options, positional_args = parser.parse_args()

if not positional_args:
    parser.print_help()

    sys.exit( "\nError, need positional argument with python module or main program." )

if options.verbose:
    logging.getLogger().setLevel( logging.DEBUG )

if options.recurse_all and not options.executable:
    sys.exit( "Error, options '--recurse-all' makes no sense without option '--exe'." )

if options.recurse_stdlib and not options.executable:
    sys.exit( "Error, options '--recurse-stdlib' makes no sense without option '--exe'." )

def useValuePropagation():
    return options.experimental

def shallTraceExecution():
    return options.trace_execution

def shallExecuteImmediately():
    return options.immediate_execution

def shallDumpBuiltTree():
    return options.dump_tree

def shallDumpBuiltTreeXML():
    return options.dump_xml

def shallDisplayBuiltTree():
    return options.display_tree

def shallOnlyExecGcc():
    return options.cpp_only

def shallHaveStatementLines():
    return options.statement_lines

def shallMakeModule():
    return not options.executable

def shallFollowStandardLibrary():
    return options.recurse_stdlib

def shallFollowNoImports():
    return options.recurse_none

def shallFollowAllImports():
    return options.recurse_all

def getShallFollowModules():
    return sum( [ x.split( "," ) for x in options.recurse_modules ], [] )

def getShallFollowInNoCase():
    return sum( [ x.split( "," ) for x in options.recurse_not_modules ], [] )

def getShallFollowExtra():
    return sum( [ x.split( "," ) for x in options.recurse_extra ], [] )

def isDebug():
    return options.debug

def isOptimize():
    return not options.no_optimize

def isUnstriped():
    return options.unstriped

def getOutputPath( path ):
    if options.output_dir:
        return os.path.normpath( Utils.joinpath( options.output_dir, path ) )
    else:
        return path

def getOutputDir():
    return options.output_dir if options.output_dir else "."

def getPositionalArgs():
    return tuple( positional_args )

def getMainArgs():
    return tuple( extra_args )

def shallOptimizeStringExec():
    return False

def shallClearPythonPathEnvironment():
    return not options.keep_pythonpath

def isShowScons():
    return options.show_scons

def getJobLimit():
    return int( options.jobs )

def isLto():
    return options.lto

def isWindowsTarget():
    return options.windows_target

def isFullCompat():
    return True

def isShowProgress():
    return options.show_progress

def isRemoveBuildDir():
    return options.remove_build<|MERGE_RESOLUTION|>--- conflicted
+++ resolved
@@ -29,11 +29,7 @@
 """ Options module """
 
 version_string = """\
-<<<<<<< HEAD
-Nuitka V0.3.19pre4
-=======
-Nuitka V0.3.18.4
->>>>>>> 85f23b03
+Nuitka V0.3.19pre5
 Copyright (C) 2012 Kay Hayen."""
 
 from . import Utils
