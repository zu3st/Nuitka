--- conflicted
+++ resolved
@@ -29,11 +29,7 @@
 """ Options module """
 
 version_string = """\
-<<<<<<< HEAD
-Nuitka V0.3.23pre1
-=======
-Nuitka V0.3.22.1
->>>>>>> c691823d
+Nuitka V0.3.23pre2
 Copyright (C) 2012 Kay Hayen."""
 
 from . import Utils
