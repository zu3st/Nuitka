--- conflicted
+++ resolved
@@ -1,17 +1,16 @@
-<<<<<<< HEAD
 nuitka (0.3.21~pre1+ds-1) UNRELEASED; urgency=low
 
   * New upstream pre-release, not for Debian.
 
  -- Kay Hayen <kayhayen@gmx.de>  Mon, 27 Feb 2012 23:45:42 +0100
-=======
+
 nuitka (0.3.20.1+ds-1) unstable; urgency=low
 
   * New upstream hotfix release.
   * Corrects upstream Issue#34.
 
  -- Kay Hayen <kayhayen@gmx.de>  Sat, 03 Mar 2012 10:18:30 +0100
->>>>>>> 0d0d19b0
+
 
 nuitka (0.3.20+ds-1) unstable; urgency=low
 
