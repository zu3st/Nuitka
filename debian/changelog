<<<<<<< HEAD
nuitka (0.5.14~pre7+ds-1) UNRELEASED; urgency=medium

  * New upstream pre-release.

 -- Kay Hayen <kay.hayen@gmail.com>  Fri, 31 Jul 2015 17:31:26 +0200
=======
nuitka (0.5.13.6+ds-1) unstable; urgency=medium

  * New upstream hotfix release.

 -- Kay Hayen <kay.hayen@gmail.com>  Sun, 16 Aug 2015 14:38:46 +0200
>>>>>>> da5c135e

nuitka (0.5.13.5+ds-1) unstable; urgency=medium

  * New upstream hotfix release.

 -- Kay Hayen <kay.hayen@gmail.com>  Sun, 16 Aug 2015 13:42:02 +0200

nuitka (0.5.13.4+ds-1) unstable; urgency=medium

  * New upstream hotfix release.

 -- Kay Hayen <kay.hayen@gmail.com>  Fri, 31 Jul 2015 17:24:40 +0200

nuitka (0.5.13.3+ds-1) UNRELEASED; urgency=medium

  * New upstream hotfix release.

 -- Kay Hayen <kay.hayen@gmail.com>  Wed, 29 Jul 2015 10:54:05 +0200

nuitka (0.5.13.2+ds-1) unstable; urgency=medium

  * New upstream hotfix release.

 -- Kay Hayen <kay.hayen@gmail.com>  Tue, 16 Jun 2015 10:29:12 +0200

nuitka (0.5.13.1+ds-1) unstable; urgency=medium

  * New upstream hotfix release.

 -- Kay Hayen <kay.hayen@gmail.com>  Mon, 04 May 2015 09:27:19 +0200

nuitka (0.5.13+ds-1) unstable; urgency=medium

  * New upstream release.

 -- Kay Hayen <kay.hayen@gmail.com>  Fri, 01 May 2015 10:44:27 +0200

nuitka (0.5.12.2+ds-1) UNRELEASED; urgency=medium

  * New upstream hotfix release.

 -- Kay Hayen <kay.hayen@gmail.com>  Sun, 26 Apr 2015 08:51:37 +0200

nuitka (0.5.12.1+ds-1) UNRELEASED; urgency=medium

  * New upstream hotfix release.

 -- Kay Hayen <kay.hayen@gmail.com>  Sat, 18 Apr 2015 09:35:06 +0200

nuitka (0.5.12+ds-1) experimental; urgency=medium

  * New upstream release.

 -- Kay Hayen <kay.hayen@gmail.com>  Mon, 06 Apr 2015 17:20:44 +0200

nuitka (0.5.11.2+ds-1) experimental; urgency=medium

  * New upstream hotfix release.

 -- Kay Hayen <kay.hayen@gmail.com>  Thu, 26 Mar 2015 20:09:06 +0100

nuitka (0.5.11.1+ds-1) experimental; urgency=medium

  * New upstream hotfix release.

 -- Kay Hayen <kay.hayen@gmail.com>  Mon, 23 Mar 2015 10:34:17 +0100

nuitka (0.5.11+ds-1) experimental; urgency=medium

  * New upstream release.

 -- Kay Hayen <kay.hayen@gmail.com>  Wed, 18 Mar 2015 08:38:39 +0100

nuitka (0.5.10.2+ds-1) experimental; urgency=medium

  * New upstream hotfix release.

 -- Kay Hayen <kay.hayen@gmail.com>  Tue, 10 Mar 2015 07:46:24 +0100

nuitka (0.5.10.1+ds-1) experimental; urgency=medium

  * New upstream hotfix release.

 -- Kay Hayen <kay.hayen@gmail.com>  Sun, 08 Mar 2015 11:56:55 +0100

nuitka (0.5.10+ds-1) experimental; urgency=medium

  * New upstream release.

 -- Kay Hayen <kay.hayen@gmail.com>  Thu, 05 Mar 2015 07:43:43 +0100

nuitka (0.5.9+ds-1) experimental; urgency=medium

  * New upstream release.

 -- Kay Hayen <kay.hayen@gmail.com>  Thu, 29 Jan 2015 08:18:06 +0100

nuitka (0.5.8+ds-1) experimental; urgency=medium

  * New upstream release.

 -- Kay Hayen <kay.hayen@gmail.com>  Thu, 15 Jan 2015 04:11:03 +0100

nuitka (0.5.7.1+ds-1) experimental; urgency=medium

  * New upstream hotfix release.

 -- Kay Hayen <kay.hayen@gmail.com>  Fri, 09 Jan 2015 13:52:15 +0100

nuitka (0.5.7+ds-1) UNRELEASED; urgency=medium

  * New upstream release.

 -- Kay Hayen <kay.hayen@gmail.com>  Thu, 01 Jan 2015 10:52:03 +0100

nuitka (0.5.6.1+ds-1) UNRELEASED; urgency=medium

  * New upstream hotfix release.

 -- Kay Hayen <kay.hayen@gmail.com>  Sun, 21 Dec 2014 08:32:58 +0100

nuitka (0.5.6+ds-1) UNRELEASED; urgency=medium

  * New upstream release.
  * Added support for hardening-wrapper to be installed.

 -- Kay Hayen <kay.hayen@gmail.com>  Fri, 19 Dec 2014 08:39:17 +0100

nuitka (0.5.5.3+ds-1) unstable; urgency=medium

  * New upstream hotfix release.
  * Added support for armhf architecture.

 -- Kay Hayen <kay.hayen@gmail.com>  Fri, 24 Oct 2014 17:33:59 +0200

nuitka (0.5.5.2+ds-1) unstable; urgency=medium

  * New upstream hotfix release.
  * Bump to Standards Version 3.9.6, no changes needed.

 -- Kay Hayen <kay.hayen@gmail.com>  Fri, 17 Oct 2014 07:56:05 +0200

nuitka (0.5.5+ds-1) unstable; urgency=medium

  * New upstream release.

 -- Kay Hayen <kay.hayen@gmail.com>  Sun, 05 Oct 2014 19:28:20 +0200

nuitka (0.5.4.3+ds-1) unstable; urgency=medium

  * New upstream hotfix release.

 -- Kay Hayen <kay.hayen@gmail.com>  Thu, 21 Aug 2014 09:41:37 +0200

nuitka (0.5.3.5+ds-1) unstable; urgency=medium

  * New upstream hotfix release.

 -- Kay Hayen <kay.hayen@gmail.com>  Fri, 18 Jul 2014 07:28:17 +0200

nuitka (0.5.3.3+ds-1) unstable; urgency=medium

  * New upstream release.
  * Original version didn't build for all versions due to error message
    changes, this release adapts to.

 -- Kay Hayen <kay.hayen@gmail.com>  Sat, 12 Jul 2014 20:50:01 +0200

nuitka (0.5.2+ds-1) unstable; urgency=medium

  * New upstream release.
  * Permit building using cowbuilder, eatmydata (Closes: #749518)
  * Do not require gcc in build-depends
    (Closes: #747984) (Closes: #748005) (Closes: #751325)

 -- Kay Hayen <kay.hayen@gmail.com>  Mon, 23 Jun 2014 08:17:57 +0200

nuitka (0.5.1.1+ds-1) unstable; urgency=medium

  * New upstream hotfix release.

 -- Kay Hayen <kay.hayen@gmail.com>  Thu, 06 Mar 2014 10:44:28 +0100

nuitka (0.5.1+ds-1) unstable; urgency=medium

  * New upstream release.

 -- Kay Hayen <kay.hayen@gmail.com>  Thu, 06 Mar 2014 09:33:51 +0100

nuitka (0.5.0.1+ds-1) unstable; urgency=medium

  * New upstream hotfix release.

 -- Kay Hayen <kay.hayen@gmail.com>  Mon, 13 Jan 2014 23:37:37 +0100

nuitka (0.5.0+ds-1) unstable; urgency=medium

  * New upstream release.
  * Added missing build dependency to process PNG images.

 -- Kay Hayen <kay.hayen@gmail.com>  Fri, 03 Jan 2014 19:18:18 +0100

nuitka (0.4.7.1+ds-1) unstable; urgency=low

  * New upstream hotfix release.

 -- Kay Hayen <kay.hayen@gmail.com>  Tue, 03 Dec 2013 08:44:31 +0100

nuitka (0.4.7+ds-1) UNRELEASED; urgency=low

  * New upstream release.
  * Handle unknown encoding error message change of CPython 2.7.6
    that was backported to CPython 2.7.5+ as well.
    (Closes: #730956)

 -- Kay Hayen <kay.hayen@gmail.com>  Mon, 02 Dec 2013 09:15:12 +0100

nuitka (0.4.6.2+ds-1) unstable; urgency=low

  * New upstream hotfix release.

 -- Kay Hayen <kayhayen@gmx.de>  Fri, 01 Nov 2013 19:07:42 +0100

nuitka (0.4.6+ds-1) unstable; urgency=low

  * New upstream release.

 -- Kay Hayen <kayhayen@gmx.de>  Sun, 27 Oct 2013 21:29:26 +0100

nuitka (0.4.5.1+ds-1) unstable; urgency=low

  * New upstream hotfix release.
  * Corrects upstream Issue#106.

 -- Kay Hayen <kayhayen@gmx.de>  Wed, 25 Sep 2013 14:29:55 +0200

nuitka (0.4.5+ds-1) unstable; urgency=low

  * New upstream release.

 -- Kay Hayen <kayhayen@gmx.de>  Sun, 18 Aug 2013 09:06:29 +0200

nuitka (0.4.4.2+ds-1) unstable; urgency=low

  * New upstream hotfix release.
  * Corrects upstream Issue#98.
  * Corrects upstream Issue#100.
  * Corrects upstream Issue#101.
  * Corrects upstream Issue#102.

 -- Kay Hayen <kayhayen@gmx.de>  Sat, 20 Jul 2013 09:08:29 +0200

nuitka (0.4.4.1+ds-1) unstable; urgency=low

  * New upstream hotfix release.
  * Corrects upstream Issue#95.
  * Corrects upstream Issue#96.

 -- Kay Hayen <kayhayen@gmx.de>  Sat, 13 Jul 2013 11:56:21 +0200

nuitka (0.4.4+ds-1) unstable; urgency=low

  * New upstream release.
  * Upstream now supports Python3.3 and threads.
  * Bump to Standards Version 3.9.4, no changes needed.
  * Fix support for modules and Python3 was broken (Closes: #711459)
  * Fix encoding error changes  Python 2.7.5 (Closes: #713531)

 -- Kay Hayen <kayhayen@gmx.de>  Tue, 25 Jun 2013 10:46:40 +0200

nuitka (0.4.3+ds-1) unstable; urgency=low

  * New upstream release.

 -- Kay Hayen <kayhayen@gmx.de>  Sat, 18 May 2013 10:16:25 +0200

nuitka (0.4.2+ds-1) unstable; urgency=low

  * New upstream release.

 -- Kay Hayen <kayhayen@gmx.de>  Fri, 29 Mar 2013 11:05:08 +0100

nuitka (0.4.1+ds-1) unstable; urgency=low

  * New upstream release.

 -- Kay Hayen <kayhayen@gmx.de>  Tue, 05 Mar 2013 08:15:41 +0100

nuitka (0.4.0+ds-1) UNRELEASED; urgency=low

  * New upstream release.
  * Changes so the Debian package can be backported to Squeeze as well.

 -- Kay Hayen <kayhayen@gmx.de>  Sat, 09 Feb 2013 10:08:15 +0100

nuitka (0.3.25+ds-1) unstable; urgency=low

  * New upstream release.
  * Register the User Manual with "doc-base".

 -- Kay Hayen <kayhayen@gmx.de>  Sun, 11 Nov 2012 13:57:32 +0100

nuitka (0.3.24.1+ds-1) unstable; urgency=low

  * New upstream hotfix release.
  * Corrects upstream Issue#46.

 -- Kay Hayen <kayhayen@gmx.de>  Sat, 08 Sep 2012 22:30:11 +0000

nuitka (0.3.24+ds-1) unstable; urgency=low

  * New upstream release.
  * Detect the absence of "g++" and gracefully fallback to the
    compiler depended on. (Closes: #682146)
  * Changed usage of "temp" files in developer scripts to be
    secure. (Closes: #682145)
  * Added support for "DEB_BUILD_OPTIONS=nocheck" to skip the
    test runs. (Closes: #683090)

 -- Kay Hayen <kayhayen@gmx.de>  Sat, 18 Aug 2012 21:19:17 +0200

nuitka (0.3.23.1+ds-1) unstable; urgency=low

  * New upstream hotfix release.
  * Corrects upstream Issue#40, Issue#41, and Issue#42.

 -- Kay Hayen <kayhayen@gmx.de>  Mon, 16 Jul 2012 07:25:41 +0200

nuitka (0.3.23+ds-1) unstable; urgency=low

  * New upstream release.
  * License for Nuitka is now Apache License 2.0, no more GPLv3.
  * Corrects upstream Issue#37 and Issue#38.

 -- Kay Hayen <kayhayen@gmx.de>  Sun, 01 Jul 2012 00:00:57 +0200

nuitka (0.3.22.1+ds-1) unstable; urgency=low

  * New upstream hotfix release.
  * Corrected copyright file syntax error found by new lintian
    version.
  * Corrects upstream Issue#19.

 -- Kay Hayen <kayhayen@gmx.de>  Sat, 16 Jun 2012 08:58:30 +0200

nuitka (0.3.22+ds-1) unstable; urgency=low

  * New upstream release.

 -- Kay Hayen <kayhayen@gmx.de>  Sun, 13 May 2012 12:51:16 +0200

nuitka (0.3.21+ds-1) unstable; urgency=low

  * New upstream release.

 -- Kay Hayen <kayhayen@gmx.de>  Thu, 12 Apr 2012 20:24:01 +0200

nuitka (0.3.20.2+ds-1) unstable; urgency=low

  * New upstream hotfix release.
  * Corrects upstream Issue#35.
  * Bump to Standards Version 3.9.3, no changes needed.
  * In the alternative build dependencies, designed to make the
    Python3 build dependency optional, put option that is going
    to work on "unstable" first. (Closes: #665021)

 -- Kay Hayen <kayhayen@gmx.de>  Tue, 03 Apr 2012 22:31:36 +0200

nuitka (0.3.20.1+ds-1) unstable; urgency=low

  * New upstream hotfix release.
  * Corrects upstream Issue#34.

 -- Kay Hayen <kayhayen@gmx.de>  Sat, 03 Mar 2012 10:18:30 +0100

nuitka (0.3.20+ds-1) unstable; urgency=low

  * New upstream release.
  * Added upstream "Changelog.rst" as "changelog"

 -- Kay Hayen <kayhayen@gmx.de>  Mon, 27 Feb 2012 09:32:10 +0100

nuitka (0.3.19.2+ds-1) unstable; urgency=low

  * New upstream hotfix release.
  * Corrects upstream Issue#32.

 -- Kay Hayen <kayhayen@gmx.de>  Sun, 12 Feb 2012 20:33:30 +0100

nuitka (0.3.19.1+ds-1) unstable; urgency=low

  * New upstream hotfix release.
  * Corrects upstream Issue#30 and Issue#31.

 -- Kay Hayen <kayhayen@gmx.de>  Sat, 28 Jan 2012 07:27:38 +0100

nuitka (0.3.19+ds-1) unstable; urgency=low

  * New upstream release.
  * Improvements to option groups layout in manpages, and broken
    whitespace for "--recurse-to" option. (Closes: #655910)
  * Documented new option "--recurse-directory" in man page with
    example.
  * Made the "debian/watch" file ignore upstream pre-releases,
    these shall not be considered for this package.
  * Aligned depended version with build depended versions.
  * Depend on "python-dev" as well, needed to compile against
    "libpython".
  * Build depend on "python-dev-all" and "python-dbg-all" to
    execute tests with both all supported Python versions.
  * Build depend on "python3.2-dev-all" and "python3-dbg-all"
    to execute tests with Python3 as well. It is currently not
    supported by upstream, this is only preparatory.
  * Added suggestion of "ccache", can speed up the compilation
    process.

 -- Kay Hayen <kayhayen@gmx.de>  Tue, 17 Jan 2012 10:29:45 +0100

nuitka (0.3.18+ds-1) unstable; urgency=low

  * New upstream release.
  * Lowered dependencies so that a backport to Ubuntu Natty and
    higher is now feasible. A "scons >=2.0.0" is good enough,
    and so is "g++-4.5" as well.
  * Don't require the PDF generation to be successful on older
    Ubuntu versions as it crashes due to old "rst2pdf" bugs.

 -- Kay Hayen <kayhayen@gmx.de>  Thu, 12 Jan 2012 19:55:43 +0100

nuitka (0.3.18~pre2+ds-1) unstable; urgency=low

  * New upstream pre-release.
  * First upload to unstable, many thanks to my reviewer and
    sponsor Yaroslav Halchenko <debian@onerussian.com>
  * New maintainer (Closes: #648489)
  * Added Developer Manual to the generated PDF documentation.
  * Added python-dbg to Build-Depends to also execcute reference
    count tests.
  * Changed copyright file to reference Apache license via its
    standard Debian location as well.

 -- Kay Hayen <kayhayen@gmx.de>  Tue, 10 Jan 2012 22:21:56 +0100

nuitka (0.3.17+ds-1) UNRELEASED; urgency=low

  * New upstream release.
  * Updated man page to use new "--recurse-*" options in examples
    over removed "--deep*" options.
  * Completed copyright file according to "licensecheck" findings
    and updated files accordingly. Put the included tests owned
    by upstream into public domain.
  * Use a "+ds" file as orig source with inline copy of Scons
    already removed instead of doing it as a patch.
  * Also removed the benchmark tests from "+ds" file, not useful
    to be provided with Nuitka.
  * Added syntax tests, these were omitted by mistake previously.
  * Run the test suite at package build time, it checks the basic
    tests, syntax error tests, program tests, and the compile
    itself test.
  * Added run time dependencies also as build time dependencies
    to be able to execute the tests.
  * Corrected handling of upstream pre-release names in the watch
    file.
  * Changed contributor notice to only require "Apache License 2.0"
    for the new parts.
  * Put Debian packaging and owned tests under "Apache License 2.0"
    as well.

 -- Kay Hayen <kayhayen@gmx.de>  Mon, 09 Jan 2012 09:02:19 +0100

nuitka (0.3.16-1) UNRELEASED; urgency=low

  * New upstream release.
  * Updated debian/copyright URI to match the latest one.
  * Updated debian/copyright to DEP5 changes.
  * Added Nuitka homepage to debian/control.
  * Added watch file, so uscan works.
  * Added git pointers to git repository and gitweb to the
    package control file.
  * Corrected examples section in man page to correctly escape "-".
  * Added meaningful "what is" to manpages.
  * Bump to Standards Version 3.9.2, no changes needed.
  * Added extended description to address lintian warning.

 -- Kay Hayen <kayhayen@gmx.de>  Sun, 18 Dec 2011 13:01:10 +0100

nuitka (0.3.15-1) UNRELEASED; urgency=low

  * New upstream release.
  * Renamed "/usr/bin/Python" to "/usr/bin/nuitka-python".
  * Added man pages for "nuitka" and "nuitka-python", the first
    with an examples section that shows the most important uses
    of the "nuitka" binary.
  * Removed foreign code for Windows generators, removed from
    debian/copyright.
  * Lowered dependency for Scons to what Ubuntu Oneiric has and
    what we have as an inline copy, (scons >=2.0.1) should be
    sufficient.
  * Recommend python-lxml, as it's used by Nuitka to dump XML
    representation.
  * Recommend python-qt4, as it may be used to display the node
    tree in a window.
  * Removed inline copy of Scons from the binary package.
  * Added patch to remove the setting nuitka package in sys.path,
    not needed in Debian.

 -- Kay Hayen <kayhayen@gmx.de>  Thu, 01 Dec 2011 22:43:33 +0100

nuitka (0.3.15pre2-1) UNRELEASED; urgency=low

  * Initial Debian package.

 -- Kay Hayen <kayhayen@gmx.de>  Fri, 11 Nov 2011 20:58:55 +0100<|MERGE_RESOLUTION|>--- conflicted
+++ resolved
@@ -1,18 +1,16 @@
-<<<<<<< HEAD
 nuitka (0.5.14~pre7+ds-1) UNRELEASED; urgency=medium
 
   * New upstream pre-release.
 
  -- Kay Hayen <kay.hayen@gmail.com>  Fri, 31 Jul 2015 17:31:26 +0200
-=======
+
 nuitka (0.5.13.6+ds-1) unstable; urgency=medium
 
   * New upstream hotfix release.
 
  -- Kay Hayen <kay.hayen@gmail.com>  Sun, 16 Aug 2015 14:38:46 +0200
->>>>>>> da5c135e
-
-nuitka (0.5.13.5+ds-1) unstable; urgency=medium
+
+nuitka (0.5.13.5+ds-1) UNRELEASED; urgency=medium
 
   * New upstream hotfix release.
 
