<<<<<<< HEAD
nuitka (0.6.12~rc3+ds-1) unstable; urgency=medium

  * New upstream pre-release.

 -- Kay Hayen <kay.hayen@gmail.com>  Tue, 26 Jan 2021 12:50:43 +0100
=======
nuitka (0.6.11.4+ds-1) unstable; urgency=medium

  * New upstream hotfix release.

 -- Kay Hayen <kay.hayen@gmail.com>  Wed, 27 Jan 2021 17:09:48 +0100
>>>>>>> 05ac3327

nuitka (0.6.11.3+ds-1) unstable; urgency=medium

  * New upstream hotfix release.

 -- Kay Hayen <kay.hayen@gmail.com>  Tue, 26 Jan 2021 11:16:07 +0100

nuitka (0.6.11.2+ds-1) unstable; urgency=medium

  * New upstream hotfix release.

 -- Kay Hayen <kay.hayen@gmail.com>  Mon, 25 Jan 2021 20:14:39 +0100

nuitka (0.6.11.1+ds-1) unstable; urgency=medium

  * New upstream hotfix release.

 -- Kay Hayen <kay.hayen@gmail.com>  Sun, 24 Jan 2021 17:55:22 +0100

nuitka (0.6.11+ds-1) unstable; urgency=medium

  * New upstream release.

 -- Kay Hayen <kay.hayen@gmail.com>  Sat, 23 Jan 2021 10:01:54 +0100

nuitka (0.6.10.5+ds-1) unstable; urgency=medium

  * New upstream hotfix release.

 -- Kay Hayen <kay.hayen@gmail.com>  Thu, 07 Jan 2021 11:04:59 +0100

nuitka (0.6.10.4+ds-1) unstable; urgency=medium

  * New upstream hotfix release.

 -- Kay Hayen <kay.hayen@gmail.com>  Tue, 29 Dec 2020 16:17:44 +0100

nuitka (0.6.10.3+ds-1) unstable; urgency=medium

  * New upstream hotfix release.

 -- Kay Hayen <kay.hayen@gmail.com>  Thu, 24 Dec 2020 16:30:17 +0100

nuitka (0.6.10.2+ds-1) unstable; urgency=medium

  * New upstream hotfix release.

 -- Kay Hayen <kay.hayen@gmail.com>  Sun, 20 Dec 2020 10:56:00 +0100

nuitka (0.6.10.1+ds-1) unstable; urgency=medium

  * New upstream hotfix release.

 -- Kay Hayen <kay.hayen@gmail.com>  Sun, 13 Dec 2020 19:47:53 +0100

nuitka (0.6.10+ds-1) unstable; urgency=medium

  * New upstream release.

 -- Kay Hayen <kay.hayen@gmail.com>  Mon, 07 Dec 2020 12:44:03 +0100

nuitka (0.6.9.7+ds-1) unstable; urgency=medium

  * New upstream hotfix release.

 -- Kay Hayen <kay.hayen@gmail.com>  Mon, 16 Nov 2020 11:20:22 +0100

nuitka (0.6.9.6+ds-1) unstable; urgency=medium

  * New upstream hotfix release.

 -- Kay Hayen <kay.hayen@gmail.com>  Wed, 04 Nov 2020 08:32:22 +0100

nuitka (0.6.9.5+ds-1) unstable; urgency=medium

  * New upstream hotfix release.

 -- Kay Hayen <kay.hayen@gmail.com>  Fri, 30 Oct 2020 13:49:19 +0100

nuitka (0.6.9.4+ds-1) unstable; urgency=medium

  * New upstream hotfix release.

 -- Kay Hayen <kay.hayen@gmail.com>  Mon, 19 Oct 2020 10:55:17 +0200

nuitka (0.6.9.3+ds-1) unstable; urgency=medium

  * New upstream hotfix release.

 -- Kay Hayen <kay.hayen@gmail.com>  Mon, 12 Oct 2020 17:17:10 +0200

nuitka (0.6.9.2+ds-1) unstable; urgency=medium

  * New upstream hotfix release.

 -- Kay Hayen <kay.hayen@gmail.com>  Sun, 04 Oct 2020 12:47:36 +0200

nuitka (0.6.9.1+ds-1) unstable; urgency=medium

  * New upstream hotfix release.

 -- Kay Hayen <kay.hayen@gmail.com>  Sat, 19 Sep 2020 14:38:08 +0200

nuitka (0.6.9+ds-1) unstable; urgency=medium

  * New upstream release.

 -- Kay Hayen <kay.hayen@gmail.com>  Mon, 14 Sep 2020 15:40:36 +0200

nuitka (0.6.8.4+ds-1) unstable; urgency=medium

  * New upstream hotfix release.

  * Source only upload. (Closes: #961896)

  * Updated VCS URLs. (Closes: #961895)

 -- Kay Hayen <kay.hayen@gmail.com>  Sat, 06 Jun 2020 09:58:32 +0200

nuitka (0.6.8.3+ds-1) unstable; urgency=medium

  * New upstream hotfix release.

 -- Kay Hayen <kay.hayen@gmail.com>  Sat, 23 May 2020 13:56:13 +0200

nuitka (0.6.8.2+ds-1) unstable; urgency=medium

  * New upstream hotfix release.

 -- Kay Hayen <kay.hayen@gmail.com>  Thu, 21 May 2020 15:04:13 +0200

nuitka (0.6.8.1+ds-1) unstable; urgency=medium

  * New upstream hotfix release.

  * Corrected copyright file format to not have emails.

 -- Kay Hayen <kay.hayen@gmail.com>  Fri, 15 May 2020 08:32:39 +0200

nuitka (0.6.8+ds-1) unstable; urgency=medium

  * New upstream release.

  * Changed dependencies to prefer Debian 11 packages.
    (Closes: #937166).

 -- Kay Hayen <kay.hayen@gmail.com>  Mon, 11 May 2020 16:41:34 +0200

nuitka (0.6.7+ds-1) unstable; urgency=medium

  * New upstream release.

  * The rst2pdf dependency is finally fixed
    (Closes: #943645) (Closes: #947573).

  * Enabled package build without Python2 (Closes: #937166)

 -- Kay Hayen <kay.hayen@gmail.com>  Thu, 23 Jan 2020 12:34:10 +0100

nuitka (0.6.6+ds-1) unstable; urgency=medium

  * New upstream release.

 -- Kay Hayen <kay.hayen@gmail.com>  Fri, 27 Dec 2019 08:47:38 +0100

nuitka (0.6.6~rc7+ds-1) unstable; urgency=medium

  * New upstream pre-release.

 -- Kay Hayen <kay.hayen@gmail.com>  Tue, 24 Sep 2019 08:49:41 +0200

nuitka (0.6.5+ds-1) unstable; urgency=medium

  * New upstream release.

 -- Kay Hayen <kay.hayen@gmail.com>  Sat, 27 Jul 2019 12:07:20 +0200

nuitka (0.6.4+ds-1) experimental; urgency=medium

  * New upstream release.

 -- Kay Hayen <kay.hayen@gmail.com>  Fri, 07 Jun 2019 23:30:22 +0200

nuitka (0.6.3.1+ds-1) experimental; urgency=medium

  * New upstream hotfix release.

 -- Kay Hayen <kay.hayen@gmail.com>  Thu, 25 Apr 2019 22:08:36 +0200

nuitka (0.6.3+ds-1) unstable; urgency=medium

  * New upstream release.

 -- Kay Hayen <kay.hayen@gmail.com>  Thu, 04 Apr 2019 06:12:30 +0200

nuitka (0.6.2+ds-1) unstable; urgency=medium

  * New upstream release.

 -- Kay Hayen <kay.hayen@gmail.com>  Sat, 16 Feb 2019 08:48:51 +0100

nuitka (0.6.1.1+ds-1) unstable; urgency=medium

  * New upstream hotfix release.

 -- Kay Hayen <kay.hayen@gmail.com>  Thu, 24 Jan 2019 09:13:53 +0100

nuitka (0.6.1+ds-1) unstable; urgency=medium

  * New upstream release.

  * Depend on python-pil over python-imaging (Closes: #917694).

 -- Kay Hayen <kay.hayen@gmail.com>  Sat, 05 Jan 2019 12:41:57 +0100

nuitka (0.6.0.6+ds-1) unstable; urgency=medium

  * New upstream hotfix release.

 -- Kay Hayen <kay.hayen@gmail.com>  Wed, 31 Oct 2018 09:03:57 +0100

nuitka (0.6.0.5+ds-1) unstable; urgency=medium

  * New upstream hotfix release.

 -- Kay Hayen <kay.hayen@gmail.com>  Thu, 18 Oct 2018 23:11:34 +0200

nuitka (0.6.0.4+ds-1) unstable; urgency=medium

  * New upstream hotfix release.

 -- Kay Hayen <kay.hayen@gmail.com>  Sun, 14 Oct 2018 08:26:48 +0200

nuitka (0.6.0.3+ds-1) unstable; urgency=medium

  * New upstream hotfix release.

 -- Kay Hayen <kay.hayen@gmail.com>  Sat, 06 Oct 2018 10:43:33 +0200

nuitka (0.6.0.2+ds-1) unstable; urgency=medium

  * New upstream hotfix release.

 -- Kay Hayen <kay.hayen@gmail.com>  Wed, 03 Oct 2018 10:41:52 +0200

nuitka (0.6.0.1+ds-1) unstable; urgency=medium

  * New upstream hotfix release.

 -- Kay Hayen <kay.hayen@gmail.com>  Thu, 27 Sep 2018 09:57:05 +0200

nuitka (0.6.0+ds-1) unstable; urgency=medium

  * New upstream release.

 -- Kay Hayen <kay.hayen@gmail.com>  Wed, 26 Sep 2018 07:00:04 +0200

nuitka (0.5.33+ds-1) unstable; urgency=medium

  * New upstream release.

 -- Kay Hayen <kay.hayen@gmail.com>  Thu, 13 Sep 2018 19:01:48 +0200

nuitka (0.5.32.8+ds-1) unstable; urgency=medium

  * New upstream hotfix release.

 -- Kay Hayen <kay.hayen@gmail.com>  Tue, 04 Sep 2018 14:58:47 +0200

nuitka (0.5.32.7+ds-1) unstable; urgency=medium

  * New upstream hotfix release.

 -- Kay Hayen <kay.hayen@gmail.com>  Thu, 23 Aug 2018 22:06:00 +0200

nuitka (0.5.32.6+ds-1) unstable; urgency=medium

  * New upstream hotfix release.

 -- Kay Hayen <kay.hayen@gmail.com>  Thu, 23 Aug 2018 20:05:18 +0200

nuitka (0.5.32.5+ds-1) unstable; urgency=medium

  * New upstream hotfix release.

 -- Kay Hayen <kay.hayen@gmail.com>  Wed, 15 Aug 2018 19:06:01 +0200

nuitka (0.5.32.4+ds-1) unstable; urgency=medium

  * New upstream hotfix release.

 -- Kay Hayen <kay.hayen@gmail.com>  Fri, 10 Aug 2018 12:06:44 +0200

nuitka (0.5.32.3+ds-1) unstable; urgency=medium

  * New upstream hotfix release.

 -- Kay Hayen <kay.hayen@gmail.com>  Sat, 04 Aug 2018 10:40:31 +0200

nuitka (0.5.32.2+ds-1) unstable; urgency=medium

  * New upstream hotfix release.

 -- Kay Hayen <kay.hayen@gmail.com>  Wed, 01 Aug 2018 17:38:43 +0200

nuitka (0.5.32.1+ds-1) unstable; urgency=medium

  * New upstream hotfix release.

 -- Kay Hayen <kay.hayen@gmail.com>  Sat, 28 Jul 2018 20:16:29 +0200

nuitka (0.5.32+ds-1) unstable; urgency=medium

  * New upstream release.

 -- Kay Hayen <kay.hayen@gmail.com>  Sat, 28 Jul 2018 15:07:21 +0200

nuitka (0.5.31+ds-1) unstable; urgency=medium

  * New upstream release.

 -- Kay Hayen <kay.hayen@gmail.com>  Mon, 09 Jul 2018 08:23:02 +0200

nuitka (0.5.30+ds-1) unstable; urgency=medium

  * New upstream release.

 -- Kay Hayen <kay.hayen@gmail.com>  Mon, 30 Apr 2018 09:50:54 +0200

nuitka (0.5.29.5+ds-1) unstable; urgency=medium

  * New upstream hotfix release.

 -- Kay Hayen <kay.hayen@gmail.com>  Wed, 25 Apr 2018 09:33:55 +0200

nuitka (0.5.29.4+ds-1) unstable; urgency=medium

  * New upstream hotfix release.

 -- Kay Hayen <kay.hayen@gmail.com>  Mon, 09 Apr 2018 20:22:37 +0200

nuitka (0.5.29.3+ds-1) unstable; urgency=medium

  * New upstream hotfix release.

 -- Kay Hayen <kay.hayen@gmail.com>  Sat, 31 Mar 2018 16:12:25 +0200

nuitka (0.5.29.2+ds-1) unstable; urgency=medium

  * New upstream hotfix release.

 -- Kay Hayen <kay.hayen@gmail.com>  Thu, 29 Mar 2018 10:19:24 +0200

nuitka (0.5.29.1+ds-1) unstable; urgency=medium

  * New upstream hotfix release.

 -- Kay Hayen <kay.hayen@gmail.com>  Tue, 27 Mar 2018 18:22:54 +0200

nuitka (0.5.29+ds-1) unstable; urgency=medium

  * New upstream release.

 -- Kay Hayen <kay.hayen@gmail.com>  Mon, 26 Mar 2018 20:13:44 +0200

nuitka (0.5.28.2+ds-1) unstable; urgency=medium

  * New upstream hotfix release.

 -- Kay Hayen <kay.hayen@gmail.com>  Wed, 29 Nov 2017 15:09:28 +0100

nuitka (0.5.28.1+ds-1) unstable; urgency=medium

  * New upstream hotfix release.
  * Also ignore sbuild non-existant directory (Closes: #871125).

 -- Kay Hayen <kay.hayen@gmail.com>  Sun, 22 Oct 2017 10:44:31 +0200

nuitka (0.5.28+ds-1) unstable; urgency=medium

  * New upstream release.

 -- Kay Hayen <kay.hayen@gmail.com>  Tue, 17 Oct 2017 10:03:56 +0200

nuitka (0.5.27+ds-1) unstable; urgency=medium

  * New upstream release.

 -- Kay Hayen <kay.hayen@gmail.com>  Sat, 22 Jul 2017 16:21:37 +0200

nuitka (0.5.26.4+ds-1) unstable; urgency=medium

  * New upstream hotfix release.
  * Recommend actual PyQT package (Closes: #866540).

 -- Kay Hayen <kay.hayen@gmail.com>  Mon, 03 Jul 2017 08:59:37 +0200

nuitka (0.5.26.3+ds-1) unstable; urgency=medium

  * New upstream hotfix release.

 -- Kay Hayen <kay.hayen@gmail.com>  Thu, 22 Jun 2017 08:08:53 +0200

nuitka (0.5.26.2+ds-1) unstable; urgency=medium

  * New upstream hotfix release.

 -- Kay Hayen <kay.hayen@gmail.com>  Sat, 17 Jun 2017 11:37:12 +0200

nuitka (0.5.26.1+ds-1) unstable; urgency=medium

  * New upstream hotfix release.

 -- Kay Hayen <kay.hayen@gmail.com>  Sat, 10 Jun 2017 13:09:51 +0200

nuitka (0.5.26+ds-1) unstable; urgency=medium

  * New upstream release.

 -- Kay Hayen <kay.hayen@gmail.com>  Wed, 07 Jun 2017 08:15:19 +0200

nuitka (0.5.25+ds-1) unstable; urgency=medium

  * New upstream release.

 -- Kay Hayen <kay.hayen@gmail.com>  Tue, 24 Jan 2017 06:13:46 +0100

nuitka (0.5.24.4+ds-1) unstable; urgency=medium

  * New upstream hotfix release.
  * Better detection of acceptable shared library loads from
    system paths for standalone tests (Closes: #844902).

 -- Kay Hayen <kay.hayen@gmail.com>  Sat, 10 Dec 2016 12:25:35 +0100

nuitka (0.5.24.3+ds-1) unstable; urgency=medium

  * New upstream hotfix release.

 -- Kay Hayen <kay.hayen@gmail.com>  Fri, 09 Dec 2016 06:50:55 +0100

nuitka (0.5.24.2+ds-1) unstable; urgency=medium

  * New upstream hotfix release.

 -- Kay Hayen <kay.hayen@gmail.com>  Wed, 30 Nov 2016 09:32:03 +0100

nuitka (0.5.24.1+ds-1) unstable; urgency=medium

  * New upstream hotfix release.

 -- Kay Hayen <kay.hayen@gmail.com>  Wed, 16 Nov 2016 08:16:53 +0100

nuitka (0.5.24+ds-1) unstable; urgency=medium

  * New upstream release.

 -- Kay Hayen <kay.hayen@gmail.com>  Mon, 14 Nov 2016 09:41:31 +0100

nuitka (0.5.23.2+ds-1) unstable; urgency=medium

  * New upstream hotfix release.

 -- Kay Hayen <kay.hayen@gmail.com>  Mon, 07 Nov 2016 07:55:11 +0100

nuitka (0.5.23.1+ds-1) unstable; urgency=medium

  * New upstream hotfix release.
  * Use of C11 compiler instead of C++ compiler, so we drop the
    versioned dependencies. (Closes: #835954)

 -- Kay Hayen <kay.hayen@gmail.com>  Sun, 16 Oct 2016 10:40:59 +0200

nuitka (0.5.23+ds-1) unstable; urgency=medium

  * New upstream release.

 -- Kay Hayen <kay.hayen@gmail.com>  Sun, 02 Oct 2016 18:14:41 +0200

nuitka (0.5.22+ds-1) unstable; urgency=medium

  * New upstream release.

 -- Kay Hayen <kay.hayen@gmail.com>  Tue, 16 Aug 2016 11:22:16 +0200

nuitka (0.5.21.3+ds-1) unstable; urgency=medium

  * New upstream hotfix release.

 -- Kay Hayen <kay.hayen@gmail.com>  Thu, 26 May 2016 14:51:39 +0200

nuitka (0.5.21.2+ds-1) unstable; urgency=medium

  * New upstream hotfix release.

 -- Kay Hayen <kay.hayen@gmail.com>  Sat, 14 May 2016 14:43:28 +0200

nuitka (0.5.21.1+ds-1) unstable; urgency=medium

  * New upstream hotfix release.

  * Depends on g++-5 now.

 -- Kay Hayen <kay.hayen@gmail.com>  Sat, 30 Apr 2016 07:59:57 +0200

nuitka (0.5.21+ds-1) unstable; urgency=medium

  * New upstream release.

 -- Kay Hayen <kay.hayen@gmail.com>  Sun, 24 Apr 2016 14:06:29 +0200

nuitka (0.5.20+ds-1) unstable; urgency=medium

  * New upstream release.

 -- Kay Hayen <kay.hayen@gmail.com>  Sun, 20 Mar 2016 08:11:16 +0100

nuitka (0.5.19.1+ds-1) unstable; urgency=medium

  * New upstream hotfix release.

 -- Kay Hayen <kay.hayen@gmail.com>  Tue, 15 Mar 2016 09:11:57 +0100

nuitka (0.5.19+ds-1) unstable; urgency=medium

  * New upstream release.

 -- Kay Hayen <kay.hayen@gmail.com>  Mon, 01 Feb 2016 07:53:08 +0100

nuitka (0.5.18.1+ds-1) unstable; urgency=medium

  * New upstream hotfix release.

 -- Kay Hayen <kay.hayen@gmail.com>  Sun, 24 Jan 2016 07:52:03 +0100

nuitka (0.5.18+ds-1) unstable; urgency=medium

  * New upstream release.

 -- Kay Hayen <kay.hayen@gmail.com>  Fri, 15 Jan 2016 07:48:41 +0100

nuitka (0.5.17.1+ds-1) unstable; urgency=medium

  * New upstream hotfix release.

 -- Kay Hayen <kay.hayen@gmail.com>  Thu, 14 Jan 2016 23:21:51 +0100

nuitka (0.5.17+ds-1) unstable; urgency=medium

  * New upstream release.

 -- Kay Hayen <kay.hayen@gmail.com>  Sun, 27 Dec 2015 15:18:39 +0100

nuitka (0.5.16.1+ds-1) unstable; urgency=medium

  * New upstream hotfix release.

 -- Kay Hayen <kay.hayen@gmail.com>  Thu, 03 Dec 2015 07:04:12 +0100

nuitka (0.5.16+ds-1) unstable; urgency=medium

  * New upstream release.

 -- Kay Hayen <kay.hayen@gmail.com>  Mon, 09 Nov 2015 18:30:07 +0100

nuitka (0.5.15+ds-1) unstable; urgency=medium

  * New upstream release.

 -- Kay Hayen <kay.hayen@gmail.com>  Mon, 12 Oct 2015 08:57:03 +0200

nuitka (0.5.14.3+ds-1) unstable; urgency=medium

  * New upstream hotfix release.

 -- Kay Hayen <kay.hayen@gmail.com>  Sun, 13 Sep 2015 12:26:59 +0200

nuitka (0.5.14.2+ds-1) unstable; urgency=medium

  * New upstream hotfix release.

 -- Kay Hayen <kay.hayen@gmail.com>  Mon, 07 Sep 2015 00:30:11 +0200

nuitka (0.5.14.1+ds-1) UNRELEASED; urgency=medium

  * New upstream hotfix release.

 -- Kay Hayen <kay.hayen@gmail.com>  Sun, 06 Sep 2015 22:37:22 +0200

nuitka (0.5.14+ds-1) unstable; urgency=medium

  * New upstream release.

 -- Kay Hayen <kay.hayen@gmail.com>  Thu, 27 Aug 2015 06:24:11 +0200

nuitka (0.5.13.8+ds-1) UNRELEASED; urgency=medium

  * New upstream hotfix release.

 -- Kay Hayen <kay.hayen@gmail.com>  Thu, 20 Aug 2015 11:55:53 +0200

nuitka (0.5.13.7+ds-1) UNRELEASED; urgency=medium

  * New upstream hotfix release.

 -- Kay Hayen <kay.hayen@gmail.com>  Tue, 18 Aug 2015 21:55:08 +0200

nuitka (0.5.13.6+ds-1) UNRELEASED; urgency=medium

  * New upstream hotfix release.

 -- Kay Hayen <kay.hayen@gmail.com>  Sun, 16 Aug 2015 14:38:46 +0200

nuitka (0.5.13.5+ds-1) UNRELEASED; urgency=medium

  * New upstream hotfix release.

 -- Kay Hayen <kay.hayen@gmail.com>  Sun, 16 Aug 2015 13:42:02 +0200

nuitka (0.5.13.4+ds-1) UNRELEASED; urgency=medium

  * New upstream hotfix release.

 -- Kay Hayen <kay.hayen@gmail.com>  Fri, 31 Jul 2015 17:24:40 +0200

nuitka (0.5.13.3+ds-1) UNRELEASED; urgency=medium

  * New upstream hotfix release.

 -- Kay Hayen <kay.hayen@gmail.com>  Wed, 29 Jul 2015 10:54:05 +0200

nuitka (0.5.13.2+ds-1) UNRELEASED; urgency=medium

  * New upstream hotfix release.

 -- Kay Hayen <kay.hayen@gmail.com>  Tue, 16 Jun 2015 10:29:12 +0200

nuitka (0.5.13.1+ds-1) UNRELEASED; urgency=medium

  * New upstream hotfix release.

 -- Kay Hayen <kay.hayen@gmail.com>  Mon, 04 May 2015 09:27:19 +0200

nuitka (0.5.13+ds-1) unstable; urgency=medium

  * New upstream release.

 -- Kay Hayen <kay.hayen@gmail.com>  Fri, 01 May 2015 10:44:27 +0200

nuitka (0.5.12.2+ds-1) UNRELEASED; urgency=medium

  * New upstream hotfix release.

 -- Kay Hayen <kay.hayen@gmail.com>  Sun, 26 Apr 2015 08:51:37 +0200

nuitka (0.5.12.1+ds-1) UNRELEASED; urgency=medium

  * New upstream hotfix release.

 -- Kay Hayen <kay.hayen@gmail.com>  Sat, 18 Apr 2015 09:35:06 +0200

nuitka (0.5.12+ds-1) experimental; urgency=medium

  * New upstream release.

 -- Kay Hayen <kay.hayen@gmail.com>  Mon, 06 Apr 2015 17:20:44 +0200

nuitka (0.5.11.2+ds-1) experimental; urgency=medium

  * New upstream hotfix release.

 -- Kay Hayen <kay.hayen@gmail.com>  Thu, 26 Mar 2015 20:09:06 +0100

nuitka (0.5.11.1+ds-1) experimental; urgency=medium

  * New upstream hotfix release.

 -- Kay Hayen <kay.hayen@gmail.com>  Mon, 23 Mar 2015 10:34:17 +0100

nuitka (0.5.11+ds-1) experimental; urgency=medium

  * New upstream release.

 -- Kay Hayen <kay.hayen@gmail.com>  Wed, 18 Mar 2015 08:38:39 +0100

nuitka (0.5.10.2+ds-1) experimental; urgency=medium

  * New upstream hotfix release.

 -- Kay Hayen <kay.hayen@gmail.com>  Tue, 10 Mar 2015 07:46:24 +0100

nuitka (0.5.10.1+ds-1) experimental; urgency=medium

  * New upstream hotfix release.

 -- Kay Hayen <kay.hayen@gmail.com>  Sun, 08 Mar 2015 11:56:55 +0100

nuitka (0.5.10+ds-1) experimental; urgency=medium

  * New upstream release.

 -- Kay Hayen <kay.hayen@gmail.com>  Thu, 05 Mar 2015 07:43:43 +0100

nuitka (0.5.9+ds-1) experimental; urgency=medium

  * New upstream release.

 -- Kay Hayen <kay.hayen@gmail.com>  Thu, 29 Jan 2015 08:18:06 +0100

nuitka (0.5.8+ds-1) experimental; urgency=medium

  * New upstream release.

 -- Kay Hayen <kay.hayen@gmail.com>  Thu, 15 Jan 2015 04:11:03 +0100

nuitka (0.5.7.1+ds-1) experimental; urgency=medium

  * New upstream hotfix release.

 -- Kay Hayen <kay.hayen@gmail.com>  Fri, 09 Jan 2015 13:52:15 +0100

nuitka (0.5.7+ds-1) UNRELEASED; urgency=medium

  * New upstream release.

 -- Kay Hayen <kay.hayen@gmail.com>  Thu, 01 Jan 2015 10:52:03 +0100

nuitka (0.5.6.1+ds-1) UNRELEASED; urgency=medium

  * New upstream hotfix release.

 -- Kay Hayen <kay.hayen@gmail.com>  Sun, 21 Dec 2014 08:32:58 +0100

nuitka (0.5.6+ds-1) UNRELEASED; urgency=medium

  * New upstream release.
  * Added support for hardening-wrapper to be installed.

 -- Kay Hayen <kay.hayen@gmail.com>  Fri, 19 Dec 2014 08:39:17 +0100

nuitka (0.5.5.3+ds-1) unstable; urgency=medium

  * New upstream hotfix release.
  * Added support for armhf architecture.

 -- Kay Hayen <kay.hayen@gmail.com>  Fri, 24 Oct 2014 17:33:59 +0200

nuitka (0.5.5.2+ds-1) unstable; urgency=medium

  * New upstream hotfix release.
  * Bump to Standards Version 3.9.6, no changes needed.

 -- Kay Hayen <kay.hayen@gmail.com>  Fri, 17 Oct 2014 07:56:05 +0200

nuitka (0.5.5+ds-1) unstable; urgency=medium

  * New upstream release.

 -- Kay Hayen <kay.hayen@gmail.com>  Sun, 05 Oct 2014 19:28:20 +0200

nuitka (0.5.4.3+ds-1) unstable; urgency=medium

  * New upstream hotfix release.

 -- Kay Hayen <kay.hayen@gmail.com>  Thu, 21 Aug 2014 09:41:37 +0200

nuitka (0.5.3.5+ds-1) unstable; urgency=medium

  * New upstream hotfix release.

 -- Kay Hayen <kay.hayen@gmail.com>  Fri, 18 Jul 2014 07:28:17 +0200

nuitka (0.5.3.3+ds-1) unstable; urgency=medium

  * New upstream release.
  * Original version didn't build for all versions due to error message
    changes, this release adapts to.

 -- Kay Hayen <kay.hayen@gmail.com>  Sat, 12 Jul 2014 20:50:01 +0200

nuitka (0.5.2+ds-1) unstable; urgency=medium

  * New upstream release.
  * Permit building using cowbuilder, eatmydata (Closes: #749518)
  * Do not require gcc in build-depends
    (Closes: #747984) (Closes: #748005) (Closes: #751325)

 -- Kay Hayen <kay.hayen@gmail.com>  Mon, 23 Jun 2014 08:17:57 +0200

nuitka (0.5.1.1+ds-1) unstable; urgency=medium

  * New upstream hotfix release.

 -- Kay Hayen <kay.hayen@gmail.com>  Thu, 06 Mar 2014 10:44:28 +0100

nuitka (0.5.1+ds-1) unstable; urgency=medium

  * New upstream release.

 -- Kay Hayen <kay.hayen@gmail.com>  Thu, 06 Mar 2014 09:33:51 +0100

nuitka (0.5.0.1+ds-1) unstable; urgency=medium

  * New upstream hotfix release.

 -- Kay Hayen <kay.hayen@gmail.com>  Mon, 13 Jan 2014 23:37:37 +0100

nuitka (0.5.0+ds-1) unstable; urgency=medium

  * New upstream release.
  * Added missing build dependency to process PNG images.

 -- Kay Hayen <kay.hayen@gmail.com>  Fri, 03 Jan 2014 19:18:18 +0100

nuitka (0.4.7.1+ds-1) unstable; urgency=low

  * New upstream hotfix release.

 -- Kay Hayen <kay.hayen@gmail.com>  Tue, 03 Dec 2013 08:44:31 +0100

nuitka (0.4.7+ds-1) UNRELEASED; urgency=low

  * New upstream release.
  * Handle unknown encoding error message change of CPython 2.7.6
    that was backported to CPython 2.7.5+ as well.
    (Closes: #730956)

 -- Kay Hayen <kay.hayen@gmail.com>  Mon, 02 Dec 2013 09:15:12 +0100

nuitka (0.4.6.2+ds-1) unstable; urgency=low

  * New upstream hotfix release.

 -- Kay Hayen <kayhayen@gmx.de>  Fri, 01 Nov 2013 19:07:42 +0100

nuitka (0.4.6+ds-1) unstable; urgency=low

  * New upstream release.

 -- Kay Hayen <kayhayen@gmx.de>  Sun, 27 Oct 2013 21:29:26 +0100

nuitka (0.4.5.1+ds-1) unstable; urgency=low

  * New upstream hotfix release.
  * Corrects upstream Issue#106.

 -- Kay Hayen <kayhayen@gmx.de>  Wed, 25 Sep 2013 14:29:55 +0200

nuitka (0.4.5+ds-1) unstable; urgency=low

  * New upstream release.

 -- Kay Hayen <kayhayen@gmx.de>  Sun, 18 Aug 2013 09:06:29 +0200

nuitka (0.4.4.2+ds-1) unstable; urgency=low

  * New upstream hotfix release.
  * Corrects upstream Issue#98.
  * Corrects upstream Issue#100.
  * Corrects upstream Issue#101.
  * Corrects upstream Issue#102.

 -- Kay Hayen <kayhayen@gmx.de>  Sat, 20 Jul 2013 09:08:29 +0200

nuitka (0.4.4.1+ds-1) unstable; urgency=low

  * New upstream hotfix release.
  * Corrects upstream Issue#95.
  * Corrects upstream Issue#96.

 -- Kay Hayen <kayhayen@gmx.de>  Sat, 13 Jul 2013 11:56:21 +0200

nuitka (0.4.4+ds-1) unstable; urgency=low

  * New upstream release.
  * Upstream now supports Python3.3 and threads.
  * Bump to Standards Version 3.9.4, no changes needed.
  * Fix support for modules and Python3 was broken (Closes: #711459)
  * Fix encoding error changes  Python 2.7.5 (Closes: #713531)

 -- Kay Hayen <kayhayen@gmx.de>  Tue, 25 Jun 2013 10:46:40 +0200

nuitka (0.4.3+ds-1) unstable; urgency=low

  * New upstream release.

 -- Kay Hayen <kayhayen@gmx.de>  Sat, 18 May 2013 10:16:25 +0200

nuitka (0.4.2+ds-1) unstable; urgency=low

  * New upstream release.

 -- Kay Hayen <kayhayen@gmx.de>  Fri, 29 Mar 2013 11:05:08 +0100

nuitka (0.4.1+ds-1) unstable; urgency=low

  * New upstream release.

 -- Kay Hayen <kayhayen@gmx.de>  Tue, 05 Mar 2013 08:15:41 +0100

nuitka (0.4.0+ds-1) UNRELEASED; urgency=low

  * New upstream release.
  * Changes so the Debian package can be backported to Squeeze as well.

 -- Kay Hayen <kayhayen@gmx.de>  Sat, 09 Feb 2013 10:08:15 +0100

nuitka (0.3.25+ds-1) unstable; urgency=low

  * New upstream release.
  * Register the User Manual with "doc-base".

 -- Kay Hayen <kayhayen@gmx.de>  Sun, 11 Nov 2012 13:57:32 +0100

nuitka (0.3.24.1+ds-1) unstable; urgency=low

  * New upstream hotfix release.
  * Corrects upstream Issue#46.

 -- Kay Hayen <kayhayen@gmx.de>  Sat, 08 Sep 2012 22:30:11 +0000

nuitka (0.3.24+ds-1) unstable; urgency=low

  * New upstream release.
  * Detect the absence of "g++" and gracefully fallback to the
    compiler depended on. (Closes: #682146)
  * Changed usage of "temp" files in developer scripts to be
    secure. (Closes: #682145)
  * Added support for "DEB_BUILD_OPTIONS=nocheck" to skip the
    test runs. (Closes: #683090)

 -- Kay Hayen <kayhayen@gmx.de>  Sat, 18 Aug 2012 21:19:17 +0200

nuitka (0.3.23.1+ds-1) unstable; urgency=low

  * New upstream hotfix release.
  * Corrects upstream Issue#40, Issue#41, and Issue#42.

 -- Kay Hayen <kayhayen@gmx.de>  Mon, 16 Jul 2012 07:25:41 +0200

nuitka (0.3.23+ds-1) unstable; urgency=low

  * New upstream release.
  * License for Nuitka is now Apache License 2.0, no more GPLv3.
  * Corrects upstream Issue#37 and Issue#38.

 -- Kay Hayen <kayhayen@gmx.de>  Sun, 01 Jul 2012 00:00:57 +0200

nuitka (0.3.22.1+ds-1) unstable; urgency=low

  * New upstream hotfix release.
  * Corrected copyright file syntax error found by new lintian
    version.
  * Corrects upstream Issue#19.

 -- Kay Hayen <kayhayen@gmx.de>  Sat, 16 Jun 2012 08:58:30 +0200

nuitka (0.3.22+ds-1) unstable; urgency=low

  * New upstream release.

 -- Kay Hayen <kayhayen@gmx.de>  Sun, 13 May 2012 12:51:16 +0200

nuitka (0.3.21+ds-1) unstable; urgency=low

  * New upstream release.

 -- Kay Hayen <kayhayen@gmx.de>  Thu, 12 Apr 2012 20:24:01 +0200

nuitka (0.3.20.2+ds-1) unstable; urgency=low

  * New upstream hotfix release.
  * Corrects upstream Issue#35.
  * Bump to Standards Version 3.9.3, no changes needed.
  * In the alternative build dependencies, designed to make the
    Python3 build dependency optional, put option that is going
    to work on "unstable" first. (Closes: #665021)

 -- Kay Hayen <kayhayen@gmx.de>  Tue, 03 Apr 2012 22:31:36 +0200

nuitka (0.3.20.1+ds-1) unstable; urgency=low

  * New upstream hotfix release.
  * Corrects upstream Issue#34.

 -- Kay Hayen <kayhayen@gmx.de>  Sat, 03 Mar 2012 10:18:30 +0100

nuitka (0.3.20+ds-1) unstable; urgency=low

  * New upstream release.
  * Added upstream "Changelog.rst" as "changelog"

 -- Kay Hayen <kayhayen@gmx.de>  Mon, 27 Feb 2012 09:32:10 +0100

nuitka (0.3.19.2+ds-1) unstable; urgency=low

  * New upstream hotfix release.
  * Corrects upstream Issue#32.

 -- Kay Hayen <kayhayen@gmx.de>  Sun, 12 Feb 2012 20:33:30 +0100

nuitka (0.3.19.1+ds-1) unstable; urgency=low

  * New upstream hotfix release.
  * Corrects upstream Issue#30 and Issue#31.

 -- Kay Hayen <kayhayen@gmx.de>  Sat, 28 Jan 2012 07:27:38 +0100

nuitka (0.3.19+ds-1) unstable; urgency=low

  * New upstream release.
  * Improvements to option groups layout in manpages, and broken
    whitespace for "--recurse-to" option. (Closes: #655910)
  * Documented new option "--recurse-directory" in man page with
    example.
  * Made the "debian/watch" file ignore upstream pre-releases,
    these shall not be considered for this package.
  * Aligned depended version with build depended versions.
  * Depend on "python-dev" as well, needed to compile against
    "libpython".
  * Build depend on "python-dev-all" and "python-dbg-all" to
    execute tests with both all supported Python versions.
  * Build depend on "python3.2-dev-all" and "python3-dbg-all"
    to execute tests with Python3 as well. It is currently not
    supported by upstream, this is only preparatory.
  * Added suggestion of "ccache", can speed up the compilation
    process.

 -- Kay Hayen <kayhayen@gmx.de>  Tue, 17 Jan 2012 10:29:45 +0100

nuitka (0.3.18+ds-1) unstable; urgency=low

  * New upstream release.
  * Lowered dependencies so that a backport to Ubuntu Natty and
    higher is now feasible. A "scons >=2.0.0" is good enough,
    and so is "g++-4.5" as well.
  * Don't require the PDF generation to be successful on older
    Ubuntu versions as it crashes due to old "rst2pdf" bugs.

 -- Kay Hayen <kayhayen@gmx.de>  Thu, 12 Jan 2012 19:55:43 +0100

nuitka (0.3.18~pre2+ds-1) unstable; urgency=low

  * New upstream pre-release.
  * First upload to unstable, many thanks to my reviewer and
    sponsor Yaroslav Halchenko <debian@onerussian.com>
  * New maintainer (Closes: #648489)
  * Added Developer Manual to the generated PDF documentation.
  * Added python-dbg to Build-Depends to also execcute reference
    count tests.
  * Changed copyright file to reference Apache license via its
    standard Debian location as well.

 -- Kay Hayen <kayhayen@gmx.de>  Tue, 10 Jan 2012 22:21:56 +0100

nuitka (0.3.17+ds-1) UNRELEASED; urgency=low

  * New upstream release.
  * Updated man page to use new "--recurse-*" options in examples
    over removed "--deep*" options.
  * Completed copyright file according to "licensecheck" findings
    and updated files accordingly. Put the included tests owned
    by upstream into public domain.
  * Use a "+ds" file as orig source with inline copy of Scons
    already removed instead of doing it as a patch.
  * Also removed the benchmark tests from "+ds" file, not useful
    to be provided with Nuitka.
  * Added syntax tests, these were omitted by mistake previously.
  * Run the test suite at package build time, it checks the basic
    tests, syntax error tests, program tests, and the compile
    itself test.
  * Added run time dependencies also as build time dependencies
    to be able to execute the tests.
  * Corrected handling of upstream pre-release names in the watch
    file.
  * Changed contributor notice to only require "Apache License 2.0"
    for the new parts.
  * Put Debian packaging and owned tests under "Apache License 2.0"
    as well.

 -- Kay Hayen <kayhayen@gmx.de>  Mon, 09 Jan 2012 09:02:19 +0100

nuitka (0.3.16-1) UNRELEASED; urgency=low

  * New upstream release.
  * Updated debian/copyright URI to match the latest one.
  * Updated debian/copyright to DEP5 changes.
  * Added Nuitka homepage to debian/control.
  * Added watch file, so uscan works.
  * Added git pointers to git repository and gitweb to the
    package control file.
  * Corrected examples section in man page to correctly escape "-".
  * Added meaningful "what is" to manpages.
  * Bump to Standards Version 3.9.2, no changes needed.
  * Added extended description to address lintian warning.

 -- Kay Hayen <kayhayen@gmx.de>  Sun, 18 Dec 2011 13:01:10 +0100

nuitka (0.3.15-1) UNRELEASED; urgency=low

  * New upstream release.
  * Renamed "/usr/bin/Python" to "/usr/bin/nuitka-python".
  * Added man pages for "nuitka" and "nuitka-python", the first
    with an examples section that shows the most important uses
    of the "nuitka" binary.
  * Removed foreign code for Windows generators, removed from
    debian/copyright.
  * Lowered dependency for Scons to what Ubuntu Oneiric has and
    what we have as an inline copy, (scons >=2.0.1) should be
    sufficient.
  * Recommend python-lxml, as it's used by Nuitka to dump XML
    representation.
  * Recommend python-qt4, as it may be used to display the node
    tree in a window.
  * Removed inline copy of Scons from the binary package.
  * Added patch to remove the setting nuitka package in sys.path,
    not needed in Debian.

 -- Kay Hayen <kayhayen@gmx.de>  Thu, 01 Dec 2011 22:43:33 +0100

nuitka (0.3.15pre2-1) UNRELEASED; urgency=low

  * Initial Debian package.

 -- Kay Hayen <kayhayen@gmx.de>  Fri, 11 Nov 2011 20:58:55 +0100<|MERGE_RESOLUTION|>--- conflicted
+++ resolved
@@ -1,16 +1,14 @@
-<<<<<<< HEAD
 nuitka (0.6.12~rc3+ds-1) unstable; urgency=medium
 
   * New upstream pre-release.
 
  -- Kay Hayen <kay.hayen@gmail.com>  Tue, 26 Jan 2021 12:50:43 +0100
-=======
+
 nuitka (0.6.11.4+ds-1) unstable; urgency=medium
 
   * New upstream hotfix release.
 
  -- Kay Hayen <kay.hayen@gmail.com>  Wed, 27 Jan 2021 17:09:48 +0100
->>>>>>> 05ac3327
 
 nuitka (0.6.11.3+ds-1) unstable; urgency=medium
 
